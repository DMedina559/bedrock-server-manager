# src/bedrock_server_manager/core/bedrock_process_manager.py
import os
import platform
import subprocess
import threading
import time
import logging
from typing import Dict, Optional, TYPE_CHECKING

from mcstatus import BedrockServer as mc

from ..core.system import process as core_process
from ..error import (
    BSMError,
    ServerNotRunningError,
    ServerStartError,
    FileOperationError,
)
from ..config.settings import Settings
from ..context import AppContext

if TYPE_CHECKING:
    from .bedrock_server import BedrockServer


class BedrockProcessManager:
    """
    Manages Bedrock server processes, including monitoring and restarting.
    """

    def __init__(
        self,
        app_context: AppContext,
    ):
        """Initializes the BedrockProcessManager."""
        self.servers: Dict[str, "BedrockServer"] = {}
        self.logger = logging.getLogger(__name__)
        self.app_context = app_context
        self.settings = self.app_context.settings
<<<<<<< HEAD
        self._shutdown_event = threading.Event()
=======
        self.player_scan_counter = 0
>>>>>>> b0000e9d
        self.monitoring_thread = threading.Thread(
            target=self._monitor_servers, daemon=True
        )
        self.monitoring_thread.start()
        self.logger.info("BedrockProcessManager initialized.")

    def add_server(self, server: "BedrockServer"):
        """Adds a server to be managed by the process manager."""
        self.logger.info(
            f"Adding server '{server.server_name}' to process manager for monitoring."
        )
        self.servers[server.server_name] = server

    def remove_server(self, server_name: str):
        """Removes a server from the process manager."""
        if server_name in self.servers:
            self.logger.info(f"Removing server '{server_name}' from process manager.")
            del self.servers[server_name]

    def shutdown(self):
        """Signals the monitoring thread to shut down."""
        self.logger.info("Shutdown signal received. Stopping server monitoring.")
        self._shutdown_event.set()
        # Optional: wait for the thread to finish
        self.monitoring_thread.join(timeout=5)

    def _monitor_servers(self):
        """Monitors server processes and restarts them if they crash."""
        try:
            monitoring_interval = self.settings.get(
                "SERVER_MONITORING_INTERVAL_SEC", 10
            )
            player_log_monitoring_enabled = self.settings.get(
                "server_monitoring.player_log_monitoring_enabled", True
            )
            player_log_monitoring_interval_sec = self.settings.get(
                "server_monitoring.player_log_monitoring_interval_sec", 60
            )
        except Exception:
            monitoring_interval = 10
            player_log_monitoring_enabled = True
            player_log_monitoring_interval_sec = 60

        self.logger.info(
            f"Server monitoring thread started with a {monitoring_interval} second interval."
        )
<<<<<<< HEAD
        while not self._shutdown_event.is_set():
            if self._shutdown_event.wait(timeout=monitoring_interval):
                break  # Exit if event is set

=======
        while True:
            time.sleep(monitoring_interval)
            self.player_scan_counter += monitoring_interval
>>>>>>> b0000e9d
            for server_name, server in list(self.servers.items()):
                if not server.is_running():
                    if not server.intentionally_stopped:
                        self.logger.warning(
                            f"Monitored server '{server.server_name}' has crashed."
                        )
                        server.failure_count += 1
                        self._try_restart_server(server)
                    else:
                        self.logger.info(
                            f"Server '{server.server_name}' was stopped intentionally. Removing from monitoring."
                        )
                        self.remove_server(server_name)
                elif (
                    player_log_monitoring_enabled
                    and self.player_scan_counter >= player_log_monitoring_interval_sec
                ):
                    try:
                        bedrock_server = mc.lookup(
                            f"127.0.0.1:{server.get_server_property('server-port')}"
                        )
                        status = bedrock_server.status()
                        server.player_count = status.players.online
                        if status.players.online > 0:
                            self.logger.info(
                                f"Server '{server.server_name}' has {status.players.online} players online. Scanning for players."
                            )
                            players = server.scan_log_for_players()
                            if players:
                                self.app_context.manager.save_player_data(players)
                    except Exception as e:
                        server.player_count = 0
                        self.logger.error(
                            f"Error pinging server '{server.server_name}': {e}"
                        )
            if self.player_scan_counter >= player_log_monitoring_interval_sec:
                self.player_scan_counter = 0

    def _try_restart_server(self, server: "BedrockServer"):
        """Tries to restart a crashed server."""
        max_retries = self.settings.get("SERVER_MAX_RESTART_RETRIES", 3)

        if server.failure_count > max_retries:
            self.logger.critical(
                f"Server '{server.server_name}' has reached the maximum restart limit of {max_retries}. Will not attempt to restart again."
            )
            self.write_error_status(server.server_name)
            self.remove_server(server.server_name)  # Stop monitoring
            return

        self.logger.info(
            f"Attempting to restart server '{server.server_name}'. Attempt {server.failure_count}/{max_retries}."
        )
        try:
            server.start()
            self.logger.info(f"Server '{server.server_name}' restarted successfully.")
        except ServerStartError as e:
            self.logger.critical(
                f"Failed to restart server '{server.server_name}': {e}", exc_info=True
            )
            time.sleep(5)

    def write_error_status(self, server_name: str):
        """Writes 'ERROR' to server config status."""
        server = self.app_context.get_server(server_name)
        try:
            server.set_status_in_config("ERROR")
        except BSMError as e:
            self.logger.error(f"Error writing status for server '{server_name}': {e}")
            raise FileOperationError(
                f"Failed to write status for server '{server_name}'."
            )<|MERGE_RESOLUTION|>--- conflicted
+++ resolved
@@ -37,11 +37,8 @@
         self.logger = logging.getLogger(__name__)
         self.app_context = app_context
         self.settings = self.app_context.settings
-<<<<<<< HEAD
         self._shutdown_event = threading.Event()
-=======
         self.player_scan_counter = 0
->>>>>>> b0000e9d
         self.monitoring_thread = threading.Thread(
             target=self._monitor_servers, daemon=True
         )
@@ -88,16 +85,12 @@
         self.logger.info(
             f"Server monitoring thread started with a {monitoring_interval} second interval."
         )
-<<<<<<< HEAD
+        
         while not self._shutdown_event.is_set():
             if self._shutdown_event.wait(timeout=monitoring_interval):
                 break  # Exit if event is set
 
-=======
-        while True:
-            time.sleep(monitoring_interval)
             self.player_scan_counter += monitoring_interval
->>>>>>> b0000e9d
             for server_name, server in list(self.servers.items()):
                 if not server.is_running():
                     if not server.intentionally_stopped:
