--- conflicted
+++ resolved
@@ -4,11 +4,7 @@
 
 [project]
 name = "bedrock-server-manager"
-<<<<<<< HEAD
-version = "3.1.0b2"
-=======
-version = "3.0.1b1"
->>>>>>> f541ffdc
+version = "3.1.0b3"
 authors = [
   { name="ZVortex11325", email="zvortex11325-github@outlook.com" },
 ]
@@ -27,11 +23,8 @@
     "requests",
     "psutil",
     "colorama",
-<<<<<<< HEAD
+    'pywin32; sys_platform == "win32"',
     "flask"
-=======
-    'pywin32; sys_platform == "win32"',
->>>>>>> f541ffdc
 ]
 
 keywords = ["minecraft", "bedrock", "server"]
